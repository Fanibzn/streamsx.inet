--- conflicted
+++ resolved
@@ -25,7 +25,7 @@
 	<property name="opt.wssupport.dir" value="opt/wssupport" />
 	<property name="test.run.dir" value="tests" />
 	<property name="test.build.dir" value="${test.run.dir}/bin" />
-	<property name="ext.downloads.dir" value="opt/downloaded" />
+	<property name="downloads.dir" value="opt/downloaded" />
 	<property name="jarfile" value="com.ibm.streamsx.inet.jar" />
 	
 	<target name="init">
@@ -34,7 +34,7 @@
 		<mkdir dir="${build.dir}" />
 		<mkdir dir="${lib.dir}" />
 		<mkdir dir="${impl.lib.dir}" />
-		<mkdir dir="${ext.downloads.dir}" />
+		<mkdir dir="${downloads.dir}" />
 	</target>
 
 	<target name="clean" depends="cpp-clean">
@@ -43,13 +43,16 @@
 		</delete>
 		<delete dir="${build.dir}" />
 		<delete dir="${impl.lib.dir}" />
-		<delete dir="${ext.downloads.dir}" />
+		<delete dir="${downloads.dir}" />
 		<delete dir="output"/>
 		<delete dir="${test.run.dir}"/>
 		<delete dir="${test.build.dir}"/>
 
 	</target>
 
+	<path id="cp.streams">
+		<pathelement location="${streams.install}/lib/com.ibm.streams.operator.samples.jar" />
+	</path>
 
 	<path id="cp.eclipse.jetty">
 		<fileset dir="opt/eclipse-4.2.2/plugins">
@@ -62,34 +65,20 @@
 		        <include name="java_websocket.jar" />
 		</fileset>
 	</path>
-	<path id="cp.streams">
-		<pathelement location="${streams.install}/lib/com.ibm.streams.operator.samples.jar" />
 
-<<<<<<< HEAD
-	</path>
-=======
-	<path id="cp.ext.libs">
-		<fileset dir="${ext.downloads.dir}"/>
+	<path id="cp.downloads">
+		<fileset dir="${downloads.dir}"/>
 	</path>
 
->>>>>>> bcb3e7dd
+	<path id="cp.manifest">
+		<path refid="cp.eclipse.jetty" />
+		<path refid="cp.wssocket" />
+		<path refid="cp.downloads" />
+	</path>
 
 	<path id="cp.compile">
 		<path refid="cp.streams" />
-		<path refid="cp.eclipse.jetty" />
-		<path refid="cp.ext.libs" />
-	</path>
-	<!-- I would have thought I could use cp.compile where I'm using 
-             cp.manifest, but it fails. Correction would be appreciated 
-        -->
-	<path id="cp.manifest">
-		<fileset dir="opt/wssupport">
-		        <include name="java_websocket.jar" />
-		</fileset>
-		<fileset dir="opt/eclipse-4.2.2/plugins">
-			<include name="javax.servlet*.jar" />
-			<include name="org.eclipse.jetty*.jar" />
-		</fileset>
+		<path refid="cp.manifest" />
 	</path>
 	
 	<target name="all" depends="jar,cpp"/>
@@ -110,7 +99,7 @@
 	<target name="maven-deps">
 		<exec executable="${maven.bin}"  failonerror="true">
 			<arg value="dependency:copy-dependencies"/>
-			<arg value="-DoutputDirectory=${ext.downloads.dir}"/>
+			<arg value="-DoutputDirectory=${downloads.dir}"/>
 	    </exec>
 	</target>
 	
@@ -120,26 +109,18 @@
 			includeantruntime="no"
 			excludes="com/ibm/streamsx/inet/rest/test/**">
 			<classpath>
-				<path refid="cp.streams" />
-				<path refid="cp.wssocket" />
-				<path refid="cp.eclipse.jetty" />
-				<path refid="cp.ext.libs" />
+				<path refid="cp.compile" />
 			</classpath>
 		</javac>
 	</target>
 
 	<target name="jar" depends="compile">
-<<<<<<< HEAD
-		<manifestclasspath property="jar.cp.eclipse.jetty" jarfile="${impl.lib.dir}/com.ibm.streamsx.inet.rest.jar">
+		<manifestclasspath property="jar.cp.manifest" jarfile="${impl.lib.dir}/com.ibm.streamsx.inet.rest.jar">
 			<classpath refid="cp.manifest" />
-=======
-		<manifestclasspath property="jar.cp.eclipse.jetty" jarfile="${impl.lib.dir}/${jarfile}">
-			<classpath refid="cp.eclipse.jetty" />
->>>>>>> bcb3e7dd
 		</manifestclasspath>
 		<jar destfile="${impl.lib.dir}/${jarfile}" basedir="${build.dir}" includes="com/ibm/streamsx/inet/**" filesonly="true">
 			<manifest>
-				<attribute name="Class-Path" value="${jar.cp.eclipse.jetty}" />
+				<attribute name="Class-Path" value="${jar.cp.manifest}" />
 			</manifest>
 		</jar>
 		<delete dir="${build.dir}" />
